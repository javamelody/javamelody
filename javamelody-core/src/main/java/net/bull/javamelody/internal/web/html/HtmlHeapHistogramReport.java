/*
 * Copyright 2008-2019 by Emeric Vernat
 *
 *     This file is part of Java Melody.
 *
 * Licensed under the Apache License, Version 2.0 (the "License");
 * you may not use this file except in compliance with the License.
 * You may obtain a copy of the License at
 *
 *     http://www.apache.org/licenses/LICENSE-2.0
 *
 * Unless required by applicable law or agreed to in writing, software
 * distributed under the License is distributed on an "AS IS" BASIS,
 * WITHOUT WARRANTIES OR CONDITIONS OF ANY KIND, either express or implied.
 * See the License for the specific language governing permissions and
 * limitations under the License.
 */
package net.bull.javamelody.internal.web.html;

import java.io.IOException;
import java.io.Writer;
import java.text.DecimalFormat;
import java.util.ArrayList;
import java.util.List;

import net.bull.javamelody.internal.common.I18N;
import net.bull.javamelody.internal.model.Action;
import net.bull.javamelody.internal.model.HeapHistogram;
import net.bull.javamelody.internal.model.HeapHistogram.ClassInfo;

/**
 * Partie du rapport html pour l'histogramme mémoire.
 * @author Emeric Vernat
 */
class HtmlHeapHistogramReport extends HtmlAbstractReport {
	private final HeapHistogram heapHistogram;
	private final DecimalFormat integerFormat = I18N.createIntegerFormat();

	HtmlHeapHistogramReport(HeapHistogram heapHistogram, Writer writer) {
		super(writer);
		assert heapHistogram != null;
		this.heapHistogram = heapHistogram;
	}

	@Override
	void toHtml() throws IOException {
		writeLinks();
		writeln("<br/>");

		final String title = getFormattedString("heap_histo_du",
				I18N.createDateAndTimeFormat().format(heapHistogram.getTime()));
		writeTitle("memory.png", title);
		writeln("<br/><b>#Heap#</b>");
		final String separator = "&nbsp;&nbsp;&nbsp;";
		writeln(separator);
		final List<ClassInfo> heap = heapHistogram.getHeapHistogram();
		final long totalHeapInstances = heapHistogram.getTotalHeapInstances();
		final long totalHeapBytes = heapHistogram.getTotalHeapBytes();
		writeln("#Classes#: " + integerFormat.format(heap.size()) + ',');
		writeln(separator);
		writeln("#Instances#: " + integerFormat.format(totalHeapInstances) + ',');
		writeln(separator);
		writeln("#Kilo-Octets#: " + integerFormat.format(totalHeapBytes / 1024));
		writeClassInfoSummaryAndDetails(heap, totalHeapInstances, totalHeapBytes, true,
				heapHistogram.isSourceDisplayed());
		final List<ClassInfo> permGen = heapHistogram.getPermGenHistogram();
		if (!permGen.isEmpty()) {
			// avec jrockit ou java 8, permGen est vide
			writeln("<br/><br/><b>#PermGen#</b>");
			writeln(separator);
			final long totalPermGenInstances = heapHistogram.getTotalPermGenInstances();
			final long totalPermGenBytes = heapHistogram.getTotalPermGenBytes();
			writeln("#Classes#: " + integerFormat.format(permGen.size()) + ',');
			writeln(separator);
			writeln("#Instances#: " + integerFormat.format(totalPermGenInstances) + ',');
			writeln(separator);
			writeln("#Kilo-Octets#: " + integerFormat.format(totalPermGenBytes / 1024));
			writeClassInfoSummaryAndDetails(permGen, totalPermGenInstances, totalPermGenBytes,
					false, false);
		}
	}

	private void writeClassInfoSummaryAndDetails(List<ClassInfo> classHistogram,
			long totalInstances, long totalBytes, boolean heap, boolean sourceDisplayed)
			throws IOException {
		final List<ClassInfo> summaryClassHistogram = new ArrayList<>();
		for (final ClassInfo classInfo : classHistogram) {
			if (classInfo.getBytes() * 100 / totalBytes == 0) {
				break;
			}
			summaryClassHistogram.add(classInfo);
		}
		writeClassInfo(summaryClassHistogram, totalInstances, totalBytes, heap, sourceDisplayed);

		writeln("<div align='right'>");
		final String id;
		if (heap) {
			id = "detailsHeap";
		} else {
			id = "detailsPermGen";
		}
		writeShowHideLink(id, "#Details#");
		writeln("&nbsp;&nbsp;&nbsp;&nbsp;&nbsp;");
		writeln("</div><div id='" + id + "' class='displayNone'>");
		final List<ClassInfo> detailsClassHistogram = new ArrayList<>();
		for (final ClassInfo classInfo : classHistogram) {
			if (classInfo.getBytes() * 100 / totalBytes == 0) {
				detailsClassHistogram.add(classInfo);
			}
		}
		writeClassInfo(detailsClassHistogram, totalInstances, totalBytes, heap, sourceDisplayed);
		writeln("</div>");
	}

	private void writeClassInfo(List<ClassInfo> classHistogram, long totalInstances,
			long totalBytes, boolean heap, boolean sourceDisplayed) throws IOException {
		final HtmlTable table = new HtmlTable();
		table.beginTable(getString("histogramme"));
		write("<th>#Classe#</th><th>#Taille#</th><th>#pct_taille#</th>"
				+ "<th>#Instances#</th><th>#pct_instances#</th>"
				+ (sourceDisplayed ? "<th>#Source#</th>" : ""));
		for (final ClassInfo classInfo : classHistogram) {
			table.nextRow();
			writeClassInfoRow(classInfo, totalInstances, totalBytes, heap, sourceDisplayed);
		}
		table.endTable();
	}

	private void writeClassInfoRow(ClassInfo classInfo, long totalInstances, long totalBytes,
			boolean heap, boolean sourceDisplayed) throws IOException {
		writeDirectly("<td class='wrappedText'>");
		final String classInfoName = classInfo.getName();
		if (heap) {
			writeDirectly(HtmlSourceReport.addLinkToClassName(classInfoName));
		} else {
			// encodage nécessaire dans PermGen pour "<methodKlass>" par exemple
			writeDirectly(classInfoName.replaceAll("[<]", "&lt;").replaceAll("[>]", "&gt;"));
		}
		final String nextColumnAlignRight = "</td><td align='right'>";
		writeDirectly(nextColumnAlignRight);
		final long bytes = classInfo.getBytes();
		final long instancesCount = classInfo.getInstancesCount();
		writeDirectly(integerFormat.format(bytes / 1024));
		writeDirectly(nextColumnAlignRight);
		writeDirectly(integerFormat.format(bytes * 100 / totalBytes));
		writeDirectly(nextColumnAlignRight);
		writeDirectly(integerFormat.format(instancesCount));
		writeDirectly(nextColumnAlignRight);
		writeDirectly(integerFormat.format(instancesCount * 100 / totalInstances));
		writeDirectly("</td>");
		if (sourceDisplayed) {
			writeDirectly("<td>");
			final String source = classInfo.getSource();
			if (source == null) {
				writeDirectly("&nbsp;");
			} else {
				writeDirectly(source);
			}
			writeDirectly("</td>");
		}
	}

	private void writeLinks() throws IOException {
		writeln("<div class='noPrint'>");
		writeln("<a class='back' href=''><img src='?resource=action_back.png' alt='#Retour#'/> #Retour#</a>");
		final String separator = "&nbsp;&nbsp;&nbsp;&nbsp;&nbsp;";
		writeln(separator);
		writeln("<a href='?part=heaphisto'><img src='?resource=action_refresh.png' alt='#Actualiser#'/> #Actualiser#</a>");
		if (isPdfEnabled()) {
			writeln(separator);
			write("<a href='?part=heaphisto&amp;format=pdf' title='#afficher_PDF#'>");
			write("<img src='?resource=pdf.png' alt='#PDF#'/> #PDF#</a>");
		}
		writeln(separator);
		if (Action.GC_ENABLED) {
<<<<<<< HEAD
			writeln("<a class='confirm' href='?part=heaphisto&amp;action=gc" + getCsrfTokenUrlPart()
					+ "' data-confirm=\""
					+ I18N.htmlEncode(getString("confirm_ramasse_miette"), false, false) + "\">");
			writeln("<img src='?resource=broom.png' width='16' height='16' alt='#ramasse_miette#' /> #ramasse_miette#</a>");
			writeln(separator);
		} else {
			writeln("<a class='alert' href='?part=heaphisto&amp;action=gc" + getCsrfTokenUrlPart()
					+ "' data-alert=\""
					+ I18N.htmlEncode(getString("ramasse_miette_desactive"), false, false) + "\">");
			writeln("<img src='?resource=broom.png' width='16' height='16' alt='#ramasse_miette#' /> #ramasse_miette#</a>");
			writeln(separator);
		}
		writeln("<a class='confirm' href='?part=heaphisto&amp;action=heap_dump"
				+ getCsrfTokenUrlPart() + "' data-confirm=\""
				+ I18N.htmlEncode(getString("confirm_heap_dump"), false, false) + "\">");
=======
			writeln("<a href='?part=heaphisto&amp;action=gc" + getCsrfTokenUrlPart()
					+ "' onclick=\"javascript:return confirm('"
					+ getStringForJavascript("confirm_ramasse_miette") + "');\">");
		} else {
			writeln("<a href='?part=heaphisto&amp;action=gc" + getCsrfTokenUrlPart()
					+ "' onclick=\"javascript:alert('"
					+ getStringForJavascript("ramasse_miette_desactive") + "');return false;\">");
		}
		writeln("<img src='?resource=broom.png' width='16' height='16' alt='#ramasse_miette#' /> #ramasse_miette#</a>");
		writeln(separator);
		writeln("<a href='?part=heaphisto&amp;action=heap_dump" + getCsrfTokenUrlPart()
				+ "' onclick=\"javascript:return confirm('"
				+ getStringForJavascript("confirm_heap_dump") + "');\">");
>>>>>>> 9c557bfe
		writeln("<img src='?resource=heapdump.png' width='16' height='16' alt='#heap_dump#' /> #heap_dump#</a>");
		writeln(separator);
		writeln("</div>");
	}
}
<|MERGE_RESOLUTION|>--- conflicted
+++ resolved
@@ -1,211 +1,193 @@
-/*
- * Copyright 2008-2019 by Emeric Vernat
- *
- *     This file is part of Java Melody.
- *
- * Licensed under the Apache License, Version 2.0 (the "License");
- * you may not use this file except in compliance with the License.
- * You may obtain a copy of the License at
- *
- *     http://www.apache.org/licenses/LICENSE-2.0
- *
- * Unless required by applicable law or agreed to in writing, software
- * distributed under the License is distributed on an "AS IS" BASIS,
- * WITHOUT WARRANTIES OR CONDITIONS OF ANY KIND, either express or implied.
- * See the License for the specific language governing permissions and
- * limitations under the License.
- */
-package net.bull.javamelody.internal.web.html;
-
-import java.io.IOException;
-import java.io.Writer;
-import java.text.DecimalFormat;
-import java.util.ArrayList;
-import java.util.List;
-
-import net.bull.javamelody.internal.common.I18N;
-import net.bull.javamelody.internal.model.Action;
-import net.bull.javamelody.internal.model.HeapHistogram;
-import net.bull.javamelody.internal.model.HeapHistogram.ClassInfo;
-
-/**
- * Partie du rapport html pour l'histogramme mémoire.
- * @author Emeric Vernat
- */
-class HtmlHeapHistogramReport extends HtmlAbstractReport {
-	private final HeapHistogram heapHistogram;
-	private final DecimalFormat integerFormat = I18N.createIntegerFormat();
-
-	HtmlHeapHistogramReport(HeapHistogram heapHistogram, Writer writer) {
-		super(writer);
-		assert heapHistogram != null;
-		this.heapHistogram = heapHistogram;
-	}
-
-	@Override
-	void toHtml() throws IOException {
-		writeLinks();
-		writeln("<br/>");
-
-		final String title = getFormattedString("heap_histo_du",
-				I18N.createDateAndTimeFormat().format(heapHistogram.getTime()));
-		writeTitle("memory.png", title);
-		writeln("<br/><b>#Heap#</b>");
-		final String separator = "&nbsp;&nbsp;&nbsp;";
-		writeln(separator);
-		final List<ClassInfo> heap = heapHistogram.getHeapHistogram();
-		final long totalHeapInstances = heapHistogram.getTotalHeapInstances();
-		final long totalHeapBytes = heapHistogram.getTotalHeapBytes();
-		writeln("#Classes#: " + integerFormat.format(heap.size()) + ',');
-		writeln(separator);
-		writeln("#Instances#: " + integerFormat.format(totalHeapInstances) + ',');
-		writeln(separator);
-		writeln("#Kilo-Octets#: " + integerFormat.format(totalHeapBytes / 1024));
-		writeClassInfoSummaryAndDetails(heap, totalHeapInstances, totalHeapBytes, true,
-				heapHistogram.isSourceDisplayed());
-		final List<ClassInfo> permGen = heapHistogram.getPermGenHistogram();
-		if (!permGen.isEmpty()) {
-			// avec jrockit ou java 8, permGen est vide
-			writeln("<br/><br/><b>#PermGen#</b>");
-			writeln(separator);
-			final long totalPermGenInstances = heapHistogram.getTotalPermGenInstances();
-			final long totalPermGenBytes = heapHistogram.getTotalPermGenBytes();
-			writeln("#Classes#: " + integerFormat.format(permGen.size()) + ',');
-			writeln(separator);
-			writeln("#Instances#: " + integerFormat.format(totalPermGenInstances) + ',');
-			writeln(separator);
-			writeln("#Kilo-Octets#: " + integerFormat.format(totalPermGenBytes / 1024));
-			writeClassInfoSummaryAndDetails(permGen, totalPermGenInstances, totalPermGenBytes,
-					false, false);
-		}
-	}
-
-	private void writeClassInfoSummaryAndDetails(List<ClassInfo> classHistogram,
-			long totalInstances, long totalBytes, boolean heap, boolean sourceDisplayed)
-			throws IOException {
-		final List<ClassInfo> summaryClassHistogram = new ArrayList<>();
-		for (final ClassInfo classInfo : classHistogram) {
-			if (classInfo.getBytes() * 100 / totalBytes == 0) {
-				break;
-			}
-			summaryClassHistogram.add(classInfo);
-		}
-		writeClassInfo(summaryClassHistogram, totalInstances, totalBytes, heap, sourceDisplayed);
-
-		writeln("<div align='right'>");
-		final String id;
-		if (heap) {
-			id = "detailsHeap";
-		} else {
-			id = "detailsPermGen";
-		}
-		writeShowHideLink(id, "#Details#");
-		writeln("&nbsp;&nbsp;&nbsp;&nbsp;&nbsp;");
-		writeln("</div><div id='" + id + "' class='displayNone'>");
-		final List<ClassInfo> detailsClassHistogram = new ArrayList<>();
-		for (final ClassInfo classInfo : classHistogram) {
-			if (classInfo.getBytes() * 100 / totalBytes == 0) {
-				detailsClassHistogram.add(classInfo);
-			}
-		}
-		writeClassInfo(detailsClassHistogram, totalInstances, totalBytes, heap, sourceDisplayed);
-		writeln("</div>");
-	}
-
-	private void writeClassInfo(List<ClassInfo> classHistogram, long totalInstances,
-			long totalBytes, boolean heap, boolean sourceDisplayed) throws IOException {
-		final HtmlTable table = new HtmlTable();
-		table.beginTable(getString("histogramme"));
-		write("<th>#Classe#</th><th>#Taille#</th><th>#pct_taille#</th>"
-				+ "<th>#Instances#</th><th>#pct_instances#</th>"
-				+ (sourceDisplayed ? "<th>#Source#</th>" : ""));
-		for (final ClassInfo classInfo : classHistogram) {
-			table.nextRow();
-			writeClassInfoRow(classInfo, totalInstances, totalBytes, heap, sourceDisplayed);
-		}
-		table.endTable();
-	}
-
-	private void writeClassInfoRow(ClassInfo classInfo, long totalInstances, long totalBytes,
-			boolean heap, boolean sourceDisplayed) throws IOException {
-		writeDirectly("<td class='wrappedText'>");
-		final String classInfoName = classInfo.getName();
-		if (heap) {
-			writeDirectly(HtmlSourceReport.addLinkToClassName(classInfoName));
-		} else {
-			// encodage nécessaire dans PermGen pour "<methodKlass>" par exemple
-			writeDirectly(classInfoName.replaceAll("[<]", "&lt;").replaceAll("[>]", "&gt;"));
-		}
-		final String nextColumnAlignRight = "</td><td align='right'>";
-		writeDirectly(nextColumnAlignRight);
-		final long bytes = classInfo.getBytes();
-		final long instancesCount = classInfo.getInstancesCount();
-		writeDirectly(integerFormat.format(bytes / 1024));
-		writeDirectly(nextColumnAlignRight);
-		writeDirectly(integerFormat.format(bytes * 100 / totalBytes));
-		writeDirectly(nextColumnAlignRight);
-		writeDirectly(integerFormat.format(instancesCount));
-		writeDirectly(nextColumnAlignRight);
-		writeDirectly(integerFormat.format(instancesCount * 100 / totalInstances));
-		writeDirectly("</td>");
-		if (sourceDisplayed) {
-			writeDirectly("<td>");
-			final String source = classInfo.getSource();
-			if (source == null) {
-				writeDirectly("&nbsp;");
-			} else {
-				writeDirectly(source);
-			}
-			writeDirectly("</td>");
-		}
-	}
-
-	private void writeLinks() throws IOException {
-		writeln("<div class='noPrint'>");
-		writeln("<a class='back' href=''><img src='?resource=action_back.png' alt='#Retour#'/> #Retour#</a>");
-		final String separator = "&nbsp;&nbsp;&nbsp;&nbsp;&nbsp;";
-		writeln(separator);
-		writeln("<a href='?part=heaphisto'><img src='?resource=action_refresh.png' alt='#Actualiser#'/> #Actualiser#</a>");
-		if (isPdfEnabled()) {
-			writeln(separator);
-			write("<a href='?part=heaphisto&amp;format=pdf' title='#afficher_PDF#'>");
-			write("<img src='?resource=pdf.png' alt='#PDF#'/> #PDF#</a>");
-		}
-		writeln(separator);
-		if (Action.GC_ENABLED) {
-<<<<<<< HEAD
-			writeln("<a class='confirm' href='?part=heaphisto&amp;action=gc" + getCsrfTokenUrlPart()
-					+ "' data-confirm=\""
-					+ I18N.htmlEncode(getString("confirm_ramasse_miette"), false, false) + "\">");
-			writeln("<img src='?resource=broom.png' width='16' height='16' alt='#ramasse_miette#' /> #ramasse_miette#</a>");
-			writeln(separator);
-		} else {
-			writeln("<a class='alert' href='?part=heaphisto&amp;action=gc" + getCsrfTokenUrlPart()
-					+ "' data-alert=\""
-					+ I18N.htmlEncode(getString("ramasse_miette_desactive"), false, false) + "\">");
-			writeln("<img src='?resource=broom.png' width='16' height='16' alt='#ramasse_miette#' /> #ramasse_miette#</a>");
-			writeln(separator);
-		}
-		writeln("<a class='confirm' href='?part=heaphisto&amp;action=heap_dump"
-				+ getCsrfTokenUrlPart() + "' data-confirm=\""
-				+ I18N.htmlEncode(getString("confirm_heap_dump"), false, false) + "\">");
-=======
-			writeln("<a href='?part=heaphisto&amp;action=gc" + getCsrfTokenUrlPart()
-					+ "' onclick=\"javascript:return confirm('"
-					+ getStringForJavascript("confirm_ramasse_miette") + "');\">");
-		} else {
-			writeln("<a href='?part=heaphisto&amp;action=gc" + getCsrfTokenUrlPart()
-					+ "' onclick=\"javascript:alert('"
-					+ getStringForJavascript("ramasse_miette_desactive") + "');return false;\">");
-		}
-		writeln("<img src='?resource=broom.png' width='16' height='16' alt='#ramasse_miette#' /> #ramasse_miette#</a>");
-		writeln(separator);
-		writeln("<a href='?part=heaphisto&amp;action=heap_dump" + getCsrfTokenUrlPart()
-				+ "' onclick=\"javascript:return confirm('"
-				+ getStringForJavascript("confirm_heap_dump") + "');\">");
->>>>>>> 9c557bfe
-		writeln("<img src='?resource=heapdump.png' width='16' height='16' alt='#heap_dump#' /> #heap_dump#</a>");
-		writeln(separator);
-		writeln("</div>");
-	}
-}
+/*
+ * Copyright 2008-2019 by Emeric Vernat
+ *
+ *     This file is part of Java Melody.
+ *
+ * Licensed under the Apache License, Version 2.0 (the "License");
+ * you may not use this file except in compliance with the License.
+ * You may obtain a copy of the License at
+ *
+ *     http://www.apache.org/licenses/LICENSE-2.0
+ *
+ * Unless required by applicable law or agreed to in writing, software
+ * distributed under the License is distributed on an "AS IS" BASIS,
+ * WITHOUT WARRANTIES OR CONDITIONS OF ANY KIND, either express or implied.
+ * See the License for the specific language governing permissions and
+ * limitations under the License.
+ */
+package net.bull.javamelody.internal.web.html;
+
+import java.io.IOException;
+import java.io.Writer;
+import java.text.DecimalFormat;
+import java.util.ArrayList;
+import java.util.List;
+
+import net.bull.javamelody.internal.common.I18N;
+import net.bull.javamelody.internal.model.Action;
+import net.bull.javamelody.internal.model.HeapHistogram;
+import net.bull.javamelody.internal.model.HeapHistogram.ClassInfo;
+
+/**
+ * Partie du rapport html pour l'histogramme mémoire.
+ * @author Emeric Vernat
+ */
+class HtmlHeapHistogramReport extends HtmlAbstractReport {
+	private final HeapHistogram heapHistogram;
+	private final DecimalFormat integerFormat = I18N.createIntegerFormat();
+
+	HtmlHeapHistogramReport(HeapHistogram heapHistogram, Writer writer) {
+		super(writer);
+		assert heapHistogram != null;
+		this.heapHistogram = heapHistogram;
+	}
+
+	@Override
+	void toHtml() throws IOException {
+		writeLinks();
+		writeln("<br/>");
+
+		final String title = getFormattedString("heap_histo_du",
+				I18N.createDateAndTimeFormat().format(heapHistogram.getTime()));
+		writeTitle("memory.png", title);
+		writeln("<br/><b>#Heap#</b>");
+		final String separator = "&nbsp;&nbsp;&nbsp;";
+		writeln(separator);
+		final List<ClassInfo> heap = heapHistogram.getHeapHistogram();
+		final long totalHeapInstances = heapHistogram.getTotalHeapInstances();
+		final long totalHeapBytes = heapHistogram.getTotalHeapBytes();
+		writeln("#Classes#: " + integerFormat.format(heap.size()) + ',');
+		writeln(separator);
+		writeln("#Instances#: " + integerFormat.format(totalHeapInstances) + ',');
+		writeln(separator);
+		writeln("#Kilo-Octets#: " + integerFormat.format(totalHeapBytes / 1024));
+		writeClassInfoSummaryAndDetails(heap, totalHeapInstances, totalHeapBytes, true,
+				heapHistogram.isSourceDisplayed());
+		final List<ClassInfo> permGen = heapHistogram.getPermGenHistogram();
+		if (!permGen.isEmpty()) {
+			// avec jrockit ou java 8, permGen est vide
+			writeln("<br/><br/><b>#PermGen#</b>");
+			writeln(separator);
+			final long totalPermGenInstances = heapHistogram.getTotalPermGenInstances();
+			final long totalPermGenBytes = heapHistogram.getTotalPermGenBytes();
+			writeln("#Classes#: " + integerFormat.format(permGen.size()) + ',');
+			writeln(separator);
+			writeln("#Instances#: " + integerFormat.format(totalPermGenInstances) + ',');
+			writeln(separator);
+			writeln("#Kilo-Octets#: " + integerFormat.format(totalPermGenBytes / 1024));
+			writeClassInfoSummaryAndDetails(permGen, totalPermGenInstances, totalPermGenBytes,
+					false, false);
+		}
+	}
+
+	private void writeClassInfoSummaryAndDetails(List<ClassInfo> classHistogram,
+			long totalInstances, long totalBytes, boolean heap, boolean sourceDisplayed)
+			throws IOException {
+		final List<ClassInfo> summaryClassHistogram = new ArrayList<>();
+		for (final ClassInfo classInfo : classHistogram) {
+			if (classInfo.getBytes() * 100 / totalBytes == 0) {
+				break;
+			}
+			summaryClassHistogram.add(classInfo);
+		}
+		writeClassInfo(summaryClassHistogram, totalInstances, totalBytes, heap, sourceDisplayed);
+
+		writeln("<div align='right'>");
+		final String id;
+		if (heap) {
+			id = "detailsHeap";
+		} else {
+			id = "detailsPermGen";
+		}
+		writeShowHideLink(id, "#Details#");
+		writeln("&nbsp;&nbsp;&nbsp;&nbsp;&nbsp;");
+		writeln("</div><div id='" + id + "' class='displayNone'>");
+		final List<ClassInfo> detailsClassHistogram = new ArrayList<>();
+		for (final ClassInfo classInfo : classHistogram) {
+			if (classInfo.getBytes() * 100 / totalBytes == 0) {
+				detailsClassHistogram.add(classInfo);
+			}
+		}
+		writeClassInfo(detailsClassHistogram, totalInstances, totalBytes, heap, sourceDisplayed);
+		writeln("</div>");
+	}
+
+	private void writeClassInfo(List<ClassInfo> classHistogram, long totalInstances,
+			long totalBytes, boolean heap, boolean sourceDisplayed) throws IOException {
+		final HtmlTable table = new HtmlTable();
+		table.beginTable(getString("histogramme"));
+		write("<th>#Classe#</th><th>#Taille#</th><th>#pct_taille#</th>"
+				+ "<th>#Instances#</th><th>#pct_instances#</th>"
+				+ (sourceDisplayed ? "<th>#Source#</th>" : ""));
+		for (final ClassInfo classInfo : classHistogram) {
+			table.nextRow();
+			writeClassInfoRow(classInfo, totalInstances, totalBytes, heap, sourceDisplayed);
+		}
+		table.endTable();
+	}
+
+	private void writeClassInfoRow(ClassInfo classInfo, long totalInstances, long totalBytes,
+			boolean heap, boolean sourceDisplayed) throws IOException {
+		writeDirectly("<td class='wrappedText'>");
+		final String classInfoName = classInfo.getName();
+		if (heap) {
+			writeDirectly(HtmlSourceReport.addLinkToClassName(classInfoName));
+		} else {
+			// encodage nécessaire dans PermGen pour "<methodKlass>" par exemple
+			writeDirectly(classInfoName.replaceAll("[<]", "&lt;").replaceAll("[>]", "&gt;"));
+		}
+		final String nextColumnAlignRight = "</td><td align='right'>";
+		writeDirectly(nextColumnAlignRight);
+		final long bytes = classInfo.getBytes();
+		final long instancesCount = classInfo.getInstancesCount();
+		writeDirectly(integerFormat.format(bytes / 1024));
+		writeDirectly(nextColumnAlignRight);
+		writeDirectly(integerFormat.format(bytes * 100 / totalBytes));
+		writeDirectly(nextColumnAlignRight);
+		writeDirectly(integerFormat.format(instancesCount));
+		writeDirectly(nextColumnAlignRight);
+		writeDirectly(integerFormat.format(instancesCount * 100 / totalInstances));
+		writeDirectly("</td>");
+		if (sourceDisplayed) {
+			writeDirectly("<td>");
+			final String source = classInfo.getSource();
+			if (source == null) {
+				writeDirectly("&nbsp;");
+			} else {
+				writeDirectly(source);
+			}
+			writeDirectly("</td>");
+		}
+	}
+
+	private void writeLinks() throws IOException {
+		writeln("<div class='noPrint'>");
+		writeln("<a class='back' href=''><img src='?resource=action_back.png' alt='#Retour#'/> #Retour#</a>");
+		final String separator = "&nbsp;&nbsp;&nbsp;&nbsp;&nbsp;";
+		writeln(separator);
+		writeln("<a href='?part=heaphisto'><img src='?resource=action_refresh.png' alt='#Actualiser#'/> #Actualiser#</a>");
+		if (isPdfEnabled()) {
+			writeln(separator);
+			write("<a href='?part=heaphisto&amp;format=pdf' title='#afficher_PDF#'>");
+			write("<img src='?resource=pdf.png' alt='#PDF#'/> #PDF#</a>");
+		}
+		writeln(separator);
+		if (Action.GC_ENABLED) {
+			writeln("<a class='confirm' href='?part=heaphisto&amp;action=gc" + getCsrfTokenUrlPart()
+					+ "' data-confirm=\""
+					+ I18N.htmlEncode(getString("confirm_ramasse_miette"), false, false) + "\">");
+		} else {
+			writeln("<a class='alert' href='?part=heaphisto&amp;action=gc" + getCsrfTokenUrlPart()
+					+ "' data-alert=\""
+					+ I18N.htmlEncode(getString("ramasse_miette_desactive"), false, false) + "\">");
+		}
+		writeln("<img src='?resource=broom.png' width='16' height='16' alt='#ramasse_miette#' /> #ramasse_miette#</a>");
+		writeln(separator);
+		writeln("<a class='confirm' href='?part=heaphisto&amp;action=heap_dump"
+				+ getCsrfTokenUrlPart() + "' data-confirm=\""
+				+ I18N.htmlEncode(getString("confirm_heap_dump"), false, false) + "\">");
+		writeln("<img src='?resource=heapdump.png' width='16' height='16' alt='#heap_dump#' /> #heap_dump#</a>");
+		writeln(separator);
+		writeln("</div>");
+	}
+}